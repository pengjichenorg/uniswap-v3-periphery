--- conflicted
+++ resolved
@@ -34,11 +34,7 @@
         if (amount1Owed > 0) pay(decoded.poolKey.token1, decoded.payer, msg.sender, amount1Owed);
     }
 
-<<<<<<< HEAD
-    //  添加流动性需要的参数
-=======
     // 添加流动性使用的参数
->>>>>>> a95613c6
 
     struct AddLiquidityParams {
         address token0;             // token0
@@ -54,12 +50,9 @@
     }
 
     // 添加流动性
-<<<<<<< HEAD
-=======
     // 将传入的代表价格范围tick转化为对应的存储价格
     // 根据期望提供的token和价格范围, 计算出对应的流动性L
     // 调用pool.mint()对postion及对应的tick对象进行修改
->>>>>>> a95613c6
 
     /// @notice Add liquidity to an initialized pool
     function addLiquidity(AddLiquidityParams memory params)
@@ -71,12 +64,8 @@
             IUniswapV3Pool pool
         )
     {
-<<<<<<< HEAD
 
         // 根据token0, token1和fee这3个信息计算出交易对地址
-=======
-        // 计算pool唯一的key， 由token0，token1和fee决定
->>>>>>> a95613c6
 
         PoolAddress.PoolKey memory poolKey =
             PoolAddress.PoolKey({token0: params.token0, token1: params.token1, fee: params.fee});
@@ -94,26 +83,19 @@
 
             (uint160 sqrtPriceX96, , , , , , ) = pool.slot0();
 
-<<<<<<< HEAD
             // 计算下边界和上边界的价格, 价格表示为P的开方
-=======
             // 根据白皮书设计: 添加流动性需要制定价格上边界和价格下边界，即B(价格较高)点和A(价格较低)点
             // 两个价格边界在前端显示的是价格， 二在合约中，使用价格对应的tick表示
             // 根据tick计算开方并放大后表示的A和B两个点的价格，base price: 1.0001是固定值，已定义在库中
             // 价格较低点 A点: tickLower -> sqrtRatioAx96
             // 价格较高点 B点: tickUpper -> sqrtRatioBx96
->>>>>>> a95613c6
 
             uint160 sqrtRatioAX96 = TickMath.getSqrtRatioAtTick(params.tickLower);
             uint160 sqrtRatioBX96 = TickMath.getSqrtRatioAtTick(params.tickUpper);
 
-<<<<<<< HEAD
-            // 计算获得的流动性
-=======
             // 计算添加的流动性
             // 里面涉及到白皮书书中提供的流动性计算公式
 
->>>>>>> a95613c6
             liquidity = LiquidityAmounts.getLiquidityForAmounts(
                 sqrtPriceX96,
                 sqrtRatioAX96,
@@ -123,11 +105,8 @@
             );
         }
 
-<<<<<<< HEAD
-        // 铸币ERC721token
-=======
+        // 铸币ERC721 token
         // 计算出流动性后, 调用pool.mint()进入核心代码区域
->>>>>>> a95613c6
 
         (amount0, amount1) = pool.mint(
             params.recipient,
