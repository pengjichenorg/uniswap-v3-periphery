// SPDX-License-Identifier: GPL-2.0-or-later
pragma solidity =0.7.6;
pragma abicoder v2;

import '../libraries/TransferHelper.sol';
import '../interfaces/ISwapRouter.sol';

contract SwapExamples {
    // For the scope of these swap examples,
    // we will detail the design considerations when using
    // `exactInput`, `exactInputSingle`, `exactOutput`, and  `exactOutputSingle`.

    // It should be noted that for the sake of these examples, we purposefully pass in the swap router instead of inherit the swap router for simplicity.
    // More advanced example contracts will detail how to inherit the swap router safely.

    ISwapRouter public immutable swapRouter;

    // This example swaps DAI/WETH9 for single path swaps and DAI/USDC/WETH9 for multi path swaps.

    address public constant DAI = 0x6B175474E89094C44Da98b954EedeAC495271d0F;
    address public constant WETH9 = 0xC02aaA39b223FE8D0A0e5C4F27eAD9083C756Cc2;
    address public constant USDC = 0xA0b86991c6218b36c1d19D4a2e9Eb0cE3606eB48;

    // For this example, we will set the pool fee to 0.3%.
    uint24 public constant poolFee = 3000;

    constructor(ISwapRouter _swapRouter) {
        swapRouter = _swapRouter;
    }

    /// @notice swapInputSingle swaps DAI for WETH9 using the DAI/WETH9 0.3% pool by calling `exactInputSingle` in the swap router.
    /// @param amountIn The exact amount of DAI that will be swapped for WETH9.
    /// @return amountOut The amount of WETH9 received.
    function swapInputSingle(uint256 amountIn) external returns (uint256 amountOut) {
<<<<<<< HEAD
        
        // msg.sender must approve this contract
=======
        // Approve this contract. Alternatively, can require msg.sender to approve this contract.
        TransferHelper.safeApprove(DAI, address(this), amountIn);
>>>>>>> 98b8ff43

        // Transfer the specified amount of DAI to this contract.
        TransferHelper.safeTransferFrom(DAI, msg.sender, address(this), amountIn);

        // Approve the router to spend DAI.
        TransferHelper.safeApprove(DAI, address(swapRouter), amountIn);

        // Naively set amountOutMinimum to 0. In production, use an oracle or other data source to choose a safer value for amountOutMinimum.
        // We also set the sqrtPriceLimitx96 to be 0 to ensure we swap our exact input amount.
        ISwapRouter.ExactInputSingleParams memory params =
            ISwapRouter.ExactInputSingleParams({
                tokenIn: DAI,
                tokenOut: WETH9,
                fee: poolFee,
                recipient: msg.sender,
                deadline: block.timestamp,
                amountIn: amountIn,
                amountOutMinimum: 0,
                sqrtPriceLimitX96: 0
            });

        // The call to `exactInputSingle` executes the swap.
        amountOut = swapRouter.exactInputSingle(params);
    }

    /// @notice swapOutputSingle performs an exact output swap.
    /// This still swaps DAI for WETH9 using the DAI/WETH9 0.3% pool, but instead of specifying how much DAI to swap, we specify how much WETH9 we want to receive.
    /// @param amountOut The exact amount of WETH9 to receive from the swap.
    /// @param amountInMaximum The amount of DAI we are willing to spend to receive the specified amount of WETH9.
    /// @return amountIn The amount of DAI actually spent in the swap.
    function swapOutputSingle(uint256 amountOut, uint256 amountInMaximum) external returns (uint256 amountIn) {
<<<<<<< HEAD
        
        // msg.sender must approve this contract
        
=======
        // Approve this contract. Alternatively, can require msg.sender to approve this contract.
        TransferHelper.safeApprove(DAI, address(this), amountInMaximum);

>>>>>>> 98b8ff43
        // Transfer the specified amount of DAI to this contract.
        TransferHelper.safeTransferFrom(DAI, msg.sender, address(this), amountInMaximum);

        // Approve the router to spend the specifed `amountInMaximum` of DAI.
        // In production, you should choose the maximum amount to spend based on oracles or other data sources to acheive a better swap.
        TransferHelper.safeApprove(DAI, address(swapRouter), amountInMaximum);

        ISwapRouter.ExactOutputSingleParams memory params =
            ISwapRouter.ExactOutputSingleParams({
                tokenIn: DAI,
                tokenOut: WETH9,
                fee: poolFee,
                recipient: msg.sender,
                deadline: block.timestamp,
                amountOut: amountOut,
                amountInMaximum: amountInMaximum,
                sqrtPriceLimitX96: 0
            });

        // Executes the swap returning the amountIn needed to spend to receive the desired amountOut.
        amountIn = swapRouter.exactOutputSingle(params);

        // For exact output swaps, the amountInMaximum may not have all been spent.
        // If the actual amount spent (amountIn) is less than the specified maximum amount, we must refund the msg.sender and approve the swapRouter to spend 0.
        if (amountIn < amountInMaximum) {
            TransferHelper.safeApprove(DAI, address(swapRouter), 0);
            TransferHelper.safeTransfer(DAI, msg.sender, amountInMaximum - amountIn);
        }
    }

    /// @notice swapInputMultiplePools will execute a swap from DAI to WETH9, but use multiple pools instead of a single pool. For this example, we will swap DAI to USDC then USDC to WETH9 to acheive our desired output.
    /// @param amountIn The amount of DAI to be swapped.
    /// @return amountOut The amount of WETH9 received after the swap.
    function swapInputMultiplePools(uint256 amountIn) external returns (uint256 amountOut) {
<<<<<<< HEAD
        
        // msg.sender must approve this contract
=======
        // Approve this contract. Alternatively, can require msg.sender to approve this contract.
        TransferHelper.safeApprove(DAI, address(this), amountIn);
>>>>>>> 98b8ff43

        // Transfer `amountIn` of DAI to this contract.
        TransferHelper.safeTransferFrom(DAI, msg.sender, address(this), amountIn);

        // Approve the router to spend DAI.
        TransferHelper.safeApprove(DAI, address(swapRouter), amountIn);

        // Multiple pool swaps are encoded through bytes called a `path`. A path is a sequence of token addresses and poolFees that define the pools used in the swaps.
        // The format for pool encoding is (tokenIn, fee, tokenOut/tokenIn, fee, tokenOut) where tokenIn/tokenOut parameter is the shared token across the pools.
        // Since we are swapping DAI to USDC and then USDC to WETH9 the path encoding is (DAI, 0.3%, USDC, 0.3%, WETH9).
        ISwapRouter.ExactInputParams memory params =
            ISwapRouter.ExactInputParams({
                path: abi.encodePacked(DAI, poolFee, USDC, poolFee, WETH9),
                recipient: msg.sender,
                deadline: block.timestamp,
                amountIn: amountIn,
                amountOutMinimum: 0
            });

        // Executes the swap.
        amountOut = swapRouter.exactInput(params);
    }

    /// @notice swapOutputMultiplePools is an exact output swap across multiple pools.
    /// For this example, we still want to swap DAI for WETH9 through a USDC pool but we specify the desired amountOut of WETH9. Notice how the path encoding is slightly different in for exact output swaps.
    /// @param amountOut The desired amount of WETH9.
    /// @param amountInMaximum The maximum amount of DAI willing to be swapped for the specified amountOut of WETH9.
    /// @return amountIn The amountIn of DAI actually spent to receive the desired amountOut.
    function swapOutputMultiplePools(uint256 amountOut, uint256 amountInMaximum) external returns (uint256 amountIn) {
<<<<<<< HEAD
        
        // msg.sender must approve this contract
        
=======
        // Approve this contract. Alternatively, can require msg.sender to approve this contract.
        TransferHelper.safeApprove(DAI, address(this), amountInMaximum);
>>>>>>> 98b8ff43
        // Transfer the specified `amountInMaximum` to this contract.
        TransferHelper.safeTransferFrom(DAI, msg.sender, address(this), amountInMaximum);
        // Approve the router to spend  `amountInMaximum`.
        TransferHelper.safeApprove(DAI, address(swapRouter), amountInMaximum);

        // The parameter path is encoded as (tokenOut, fee, tokenIn/tokenOut, fee, tokenIn)
        // The tokenIn/tokenOut field is the shared token between the two pools used in the multiple pool swap. In this case USDC is the "shared" token.
        // For an exactOutput swap, the first swap that occurs is the swap which returns the eventual desired token.
        // In this case, our desired output token is WETH9 so that swap happpens first, and is encoded in the path accordingly.
        ISwapRouter.ExactOutputParams memory params =
            ISwapRouter.ExactOutputParams({
                path: abi.encodePacked(WETH9, poolFee, USDC, poolFee, DAI),
                recipient: msg.sender,
                deadline: block.timestamp,
                amountOut: amountOut,
                amountInMaximum: amountInMaximum
            });

        // Executes the swap, returning the amountIn actually spent.
        amountIn = swapRouter.exactOutput(params);

        // If the swap did not require the full amountInMaximum to achieve the exact amountOut then we refund msg.sender and approve the router to spend 0.
        if (amountIn < amountInMaximum) {
            TransferHelper.safeApprove(DAI, address(swapRouter), 0);
            TransferHelper.safeTransferFrom(DAI, address(this), msg.sender, amountInMaximum - amountIn);
        }
    }
}<|MERGE_RESOLUTION|>--- conflicted
+++ resolved
@@ -32,13 +32,8 @@
     /// @param amountIn The exact amount of DAI that will be swapped for WETH9.
     /// @return amountOut The amount of WETH9 received.
     function swapInputSingle(uint256 amountIn) external returns (uint256 amountOut) {
-<<<<<<< HEAD
         
         // msg.sender must approve this contract
-=======
-        // Approve this contract. Alternatively, can require msg.sender to approve this contract.
-        TransferHelper.safeApprove(DAI, address(this), amountIn);
->>>>>>> 98b8ff43
 
         // Transfer the specified amount of DAI to this contract.
         TransferHelper.safeTransferFrom(DAI, msg.sender, address(this), amountIn);
@@ -70,15 +65,9 @@
     /// @param amountInMaximum The amount of DAI we are willing to spend to receive the specified amount of WETH9.
     /// @return amountIn The amount of DAI actually spent in the swap.
     function swapOutputSingle(uint256 amountOut, uint256 amountInMaximum) external returns (uint256 amountIn) {
-<<<<<<< HEAD
         
         // msg.sender must approve this contract
         
-=======
-        // Approve this contract. Alternatively, can require msg.sender to approve this contract.
-        TransferHelper.safeApprove(DAI, address(this), amountInMaximum);
-
->>>>>>> 98b8ff43
         // Transfer the specified amount of DAI to this contract.
         TransferHelper.safeTransferFrom(DAI, msg.sender, address(this), amountInMaximum);
 
@@ -113,13 +102,8 @@
     /// @param amountIn The amount of DAI to be swapped.
     /// @return amountOut The amount of WETH9 received after the swap.
     function swapInputMultiplePools(uint256 amountIn) external returns (uint256 amountOut) {
-<<<<<<< HEAD
         
         // msg.sender must approve this contract
-=======
-        // Approve this contract. Alternatively, can require msg.sender to approve this contract.
-        TransferHelper.safeApprove(DAI, address(this), amountIn);
->>>>>>> 98b8ff43
 
         // Transfer `amountIn` of DAI to this contract.
         TransferHelper.safeTransferFrom(DAI, msg.sender, address(this), amountIn);
@@ -149,14 +133,9 @@
     /// @param amountInMaximum The maximum amount of DAI willing to be swapped for the specified amountOut of WETH9.
     /// @return amountIn The amountIn of DAI actually spent to receive the desired amountOut.
     function swapOutputMultiplePools(uint256 amountOut, uint256 amountInMaximum) external returns (uint256 amountIn) {
-<<<<<<< HEAD
         
         // msg.sender must approve this contract
         
-=======
-        // Approve this contract. Alternatively, can require msg.sender to approve this contract.
-        TransferHelper.safeApprove(DAI, address(this), amountInMaximum);
->>>>>>> 98b8ff43
         // Transfer the specified `amountInMaximum` to this contract.
         TransferHelper.safeTransferFrom(DAI, msg.sender, address(this), amountInMaximum);
         // Approve the router to spend  `amountInMaximum`.
